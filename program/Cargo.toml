--- conflicted
+++ resolved
@@ -17,8 +17,4 @@
 pinocchio-system = { workspace = true }
 shank = { workspace = true }
 solana-program = { workspace = true }
-<<<<<<< HEAD
-bs58 = "0.4"
-=======
-bs58 = { workspace = true }
->>>>>>> 8a4da5ef
+bs58 = { workspace = true }