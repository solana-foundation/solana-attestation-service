--- conflicted
+++ resolved
@@ -63,23 +63,21 @@
         return Err(AttestationServiceError::InvalidCredential.into());
     }
 
-<<<<<<< HEAD
     // Account layout
     // discriminator - 1
     // credential - 32
     // name - 4 + length
     // description - 4 + length
-    // data_schema - 4 + length
+    // layout - 4 + length
+    // field_names - 4 + length
     // is_revoked - 1
-    let space = 1 + 32 + (4 + name.len()) + (4 + description.len()) + (4 + data_schema.len()) + 1;
-=======
-    let space = 32
+    let space = 1
+        + 32
         + (4 + name.len())
         + (4 + description.len())
         + (4 + layout.len())
         + (4 + field_names_bytes.len())
         + 1;
->>>>>>> 5ab32239
     let rent = Rent::get()?;
     let bump_seed = [schema_bump];
     let signer_seeds = [
