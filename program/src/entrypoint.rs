--- conflicted
+++ resolved
@@ -21,11 +21,8 @@
         1 => process_create_schema(program_id, accounts, instruction_data),
         2 => process_change_schema_status(program_id, accounts, instruction_data),
         3 => process_change_authorized_signers(program_id, accounts, instruction_data),
-<<<<<<< HEAD
-        4 => process_create_attestation(program_id, accounts, instruction_data),
-=======
         4 => process_change_schema_description(program_id, accounts, instruction_data),
->>>>>>> 1fa8843c
+        5 => process_create_attestation(program_id, accounts, instruction_data),
         _ => Err(ProgramError::InvalidInstructionData),
     }
 }