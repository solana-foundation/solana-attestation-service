--- conflicted
+++ resolved
@@ -78,7 +78,22 @@
     #[account(3, name = "system_program")]
     ChangeSchemaDescription { description: String },
 
-<<<<<<< HEAD
+    /// Change Schema version
+    #[account(0, writable, signer, name = "payer")]
+    #[account(1, signer, name = "authority")]
+    #[account(
+        2,
+        name = "credential",
+        desc = "Credential the Schema is associated with"
+    )]
+    #[account(3, name = "existing_schema")]
+    #[account(4, writable, name = "new_schema")]
+    #[account(5, name = "system_program")]
+    ChangeSchemaVersion {
+        layout: Vec<u8>,
+        field_names: Vec<String>,
+    },
+
     /// Create an Attestation for a Schema by an authorized signer.
     #[account(0, writable, signer, name = "payer")]
     #[account(
@@ -87,17 +102,11 @@
         name = "authority",
         desc = "Authorized signer of the Schema's Credential"
     )]
-=======
-    /// Change Schema version
-    #[account(0, writable, signer, name = "payer")]
-    #[account(1, signer, name = "authority")]
->>>>>>> fb2830a0
     #[account(
         2,
         name = "credential",
         desc = "Credential the Schema is associated with"
     )]
-<<<<<<< HEAD
     #[account(3, name = "schema", desc = "Schema the Attestation is associated with")]
     #[account(4, writable, name = "attestation")]
     #[account(5, name = "system_program")]
@@ -105,13 +114,5 @@
         nonce: Pubkey,
         data: Vec<u8>,
         expiry: i64,
-=======
-    #[account(3, name = "existing_schema")]
-    #[account(4, writable, name = "new_schema")]
-    #[account(5, name = "system_program")]
-    ChangeSchemaVersion {
-        layout: Vec<u8>,
-        field_names: Vec<String>,
->>>>>>> fb2830a0
     },
 }