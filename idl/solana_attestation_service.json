--- conflicted
+++ resolved
@@ -218,11 +218,7 @@
       }
     },
     {
-<<<<<<< HEAD
-      "name": "CreateAttestation",
-=======
       "name": "ChangeSchemaVersion",
->>>>>>> fb2830a0
       "accounts": [
         {
           "name": "payer",
@@ -232,65 +228,34 @@
         {
           "name": "authority",
           "isMut": false,
-<<<<<<< HEAD
-          "isSigner": true,
-          "docs": [
-            "Authorized signer of the Schema's Credential"
-          ]
-=======
-          "isSigner": true
->>>>>>> fb2830a0
-        },
-        {
-          "name": "credential",
-          "isMut": false,
-          "isSigner": false,
-          "docs": [
-            "Credential the Schema is associated with"
-          ]
-        },
-        {
-<<<<<<< HEAD
-          "name": "schema",
-          "isMut": false,
-          "isSigner": false,
-          "docs": [
-            "Schema the Attestation is associated with"
-          ]
-        },
-        {
-          "name": "attestation",
-=======
+          "isSigner": true
+        },
+        {
+          "name": "credential",
+          "isMut": false,
+          "isSigner": false,
+          "docs": [
+            "Credential the Schema is associated with"
+          ]
+        },
+        {
           "name": "existingSchema",
           "isMut": false,
           "isSigner": false
         },
         {
           "name": "newSchema",
->>>>>>> fb2830a0
-          "isMut": true,
-          "isSigner": false
-        },
-        {
-          "name": "systemProgram",
-          "isMut": false,
-          "isSigner": false
-        }
-      ],
-      "args": [
-        {
-<<<<<<< HEAD
-          "name": "nonce",
-          "type": "publicKey"
-        },
-        {
-          "name": "data",
-          "type": "bytes"
-        },
-        {
-          "name": "expiry",
-          "type": "i64"
-=======
+          "isMut": true,
+          "isSigner": false
+        },
+        {
+          "name": "systemProgram",
+          "isMut": false,
+          "isSigner": false
+        }
+      ],
+      "args": [
+        {
           "name": "layout",
           "type": "bytes"
         },
@@ -299,12 +264,73 @@
           "type": {
             "vec": "string"
           }
->>>>>>> fb2830a0
         }
       ],
       "discriminant": {
         "type": "u8",
         "value": 5
+      }
+    },
+    {
+      "name": "CreateAttestation",
+      "accounts": [
+        {
+          "name": "payer",
+          "isMut": true,
+          "isSigner": true
+        },
+        {
+          "name": "authority",
+          "isMut": false,
+          "isSigner": true,
+          "docs": [
+            "Authorized signer of the Schema's Credential"
+          ]
+        },
+        {
+          "name": "credential",
+          "isMut": false,
+          "isSigner": false,
+          "docs": [
+            "Credential the Schema is associated with"
+          ]
+        },
+        {
+          "name": "schema",
+          "isMut": false,
+          "isSigner": false,
+          "docs": [
+            "Schema the Attestation is associated with"
+          ]
+        },
+        {
+          "name": "attestation",
+          "isMut": true,
+          "isSigner": false
+        },
+        {
+          "name": "systemProgram",
+          "isMut": false,
+          "isSigner": false
+        }
+      ],
+      "args": [
+        {
+          "name": "nonce",
+          "type": "publicKey"
+        },
+        {
+          "name": "data",
+          "type": "bytes"
+        },
+        {
+          "name": "expiry",
+          "type": "i64"
+        }
+      ],
+      "discriminant": {
+        "type": "u8",
+        "value": 6
       }
     }
   ],
